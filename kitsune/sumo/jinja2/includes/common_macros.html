{% macro search_box(settings, id=False, prefix=None, target=None,
                    placeholder=_('Find help...'),
                    params=None) %}
<form data-instant-search="form" {% if id %}id="{{ id }}" {% endif %} action="{{ url('search') }}" method="get"
  {% if target %} target="{{ target }}" {% endif %} class="simple-search-form">
  {% if params %}
  {% for k, v in params.items() %}
  <input type="hidden" name="{{ k }}" value="{{ v }}" />
  {% endfor %}
  {% endif %}
  <input spellcheck="true" type="search" autocomplete="off" name="q" aria-required="true"
    placeholder="{{ placeholder }}" class="searchbox" id="search-q" />
  <button type="submit" title="{{ _('Search') }}" class="search-button">{{ _('Search') }}</button>
</form>
{% endmacro %}

<<<<<<< HEAD
{% macro sumo_cta_banner(text, modifier_class, id="id_ff_alert") %}
<div class="sumo-ff-alert {{ modifier_class }}" {% if id %}id="{{ id }}" {% endif %}>
  <div class="sumo-ff-alert--content">
    <img class="sumo-ff-alert--icon" src="{{ webpack_static('sumo/img/FF_Master__icon.svg') }}" />
    <p class="sumo-ff-alert--heading">{{ text }}</p>
    <a href="https://accounts.firefox.com" class="sumo-button primary-button button-lg">Start Now</a>
    <button class="sumo-close-button" data-close-button="#{{ id }}">
      <img src="{{ webpack_static('protocol/img/icons/close-white.svg') }}" />
    </button>
=======
{% macro sumo_banner(id, text, modifier_class=None, image=None, button_text=None, button_link=None) %}
  <div class="sumo-banner {{ modifer_class or '' }}" id="{{ id }}" data-close-initial="hidden">
    <div class="content">
      {% if image %}
        <img class="icon" src="{{ image }}" alt="" role="presentation" />
      {% endif %}
      <p class="heading">
        {{ text }}
      </p>
      {% if button_text %}
        <a href="{{ button_link }}" class="sumo-button primary-button button-lg">
          {{ button_text }}
        </a>
      {% endif %}
      <button class="sumo-close-button close-button" data-close-id="{{ id }}" data-close-memory="session">
        <img src="{{ static('protocol/img/icons/close-white.svg') }}" />
      </button>
    </div>
>>>>>>> e1546857
  </div>
{% endmacro %}

{% macro scam_banner() %}
<div class="sumo-banner sumo-banner-warning" id="id_scam_alert" data-close-initial="hidden">
  <div class="content">
    {% include 'includes/icons/alert-icon.svg'%}
    <p class="heading">
      {{ _('<strong>Avoid support scams.</strong> We will never ask you to call or text a phone number or share personal information. Please report suspicious activity using the “Report Abuse” option.') }}
    </p>
    <a href="https://support.mozilla.org/kb/avoid-and-report-mozilla-tech-support-scams"
      class="sumo-button primary-button button-lg">Learn More</a>
<<<<<<< HEAD
    <button class="sumo-close-button close-button" data-close-id="id_scam_alert" data-close-memory="session"
      data-close-initial="hidden">
      <img src="{{ webpack_static('protocol/img/icons/close.svg') }}" />
=======
    <button class="sumo-close-button close-button" data-close-id="id_scam_alert" data-close-memory="session">
      <img src="{{ static('protocol/img/icons/close.svg') }}" />
>>>>>>> e1546857
    </button>
  </div>
</div>
{% endmacro %}

{% macro aux_nav(user, hide_aaq_link=False) %}
<li class="mzp-c-menu-category mzp-has-drop-down mzp-js-expandable">
  <a class="mzp-c-menu-title sumo-nav--link" href="{{ url('questions.home') }}" aria-haspopup="true"
    aria-controls="mzp-c-menu-panel-help">{{ _('Get Help') }}</a>
  <div class="mzp-c-menu-panel mzp-has-card" id="mzp-c-menu-panel-help">
    <div class="sumo-nav--dropdown-container">
      <div class="sumo-nav--dropdown-grid">
        <button class="mzp-c-menu-button-close" type="button"
          aria-controls="mzp-c-menu-panel-example">{{ _('Close Firefox menu') }}</button>
        <div class="sumo-nav--dropdown-col">
          <section class="mzp-c-menu-item mzp-has-icon sumo-nav--dropdown-item">
            <a class="mzp-c-menu-item-link" href="{{ url('questions.aaq_step1') }}">
              <svg class="mzp-c-menu-item-icon" width="24" height="24" xmlns="http://www.w3.org/2000/svg"
                viewBox="0 0 24 24">
                <g stroke="#000" stroke-width="2" fill="none" fill-rule="evenodd" stroke-linecap="round"
                  stroke-linejoin="round">
                  <path d="M11 3H4a2 2 0 00-2 2v12a2 2 0 002 2h9l2 4 2-4h2a2 2 0 002-2v-6" />
                  <path d="M17.5 2.5a2.121 2.121 0 013 3L13 13l-4 1 1-4 7.5-7.5z" />
                </g>
              </svg>
              <h4 class="mzp-c-menu-item-title">{{ _('Ask a Question') }}</h4>
              <p class="mzp-c-menu-item-desc">
                {{ _('Get support from our contributors or staff members.') }}
              </p>
            </a>
            <ul class="mzp-c-menu-item-list sumo-nav--sublist">
              <li><a href="{{ url('questions.aaq_step2', 'desktop') }}">{{ _('Firefox Browser') }}</a></li>
              <li><a
                  href="{{ url('questions.aaq_step2', 'firefox-private-network-vpn') }}">{{ _('Mozilla VPN') }}</a>
              </li>
              <li><a href="{{ url('questions.aaq_step2', 'ios') }}">{{ _('Firefox for iOS') }}</a></li>
              <li><a href="{{ url('questions.aaq_step2', 'focus') }}">{{ _('Firefox Focus') }}</a></li>
              <li><a href="{{ url('questions.aaq_step2', 'mobile') }}">{{ _('Firefox for Android') }}</a></li>
              <li><a class="color-link" href="{{ url('questions.aaq_step1') }}">{{ _('Browse All Products') }}</a></li>
            </ul>
          </section>
        </div>
        <div class="sumo-nav--dropdown-col">
          <section class="mzp-c-menu-item mzp-has-icon sumo-nav--dropdown-item">
            <a class="mzp-c-menu-item-link" href="{{ url('products') }}">
              <svg class="mzp-c-menu-item-icon" width="24" height="24" xmlns="http://www.w3.org/2000/svg"
                viewBox="0 0 24 24">
                <g transform="translate(3 3)" stroke="#000" stroke-width="2" fill="none" fill-rule="evenodd"
                  stroke-linecap="round">
                  <rect stroke-linejoin="round" width="18" height="18" rx="2" />
                  <path d="M4 5h10M4 9h10M4 13h4" />
                </g>
              </svg>
              <h4 class="mzp-c-menu-item-title">{{ _('Explore Our Help Articles') }}</h4>
              <p class="mzp-c-menu-item-desc">
                {{ _('Dig into the knowledge base, tips and tricks, troubleshooting, and so much more.') }}
              </p>
            </a>
            <ul class="mzp-c-menu-item-list sumo-nav--sublist">
              <li><a href="{{ url('products.product', 'firefox') }}">{{ _('Firefox Browser') }}</a></li>
              <li><a
                  href="{{ url('products.product', 'firefox-private-network-vpn') }}">{{ _('Mozilla VPN') }}</a>
              </li>
              <li><a href="{{ url('products.product', 'ios') }}">{{ _('Firefox for iOS') }}</a></li>
              <li><a href="{{ url('products.product', 'focus-firefox') }}">{{ _('Firefox Focus') }}</a></li>
              <li><a href="{{ url('products.product', 'mobile') }}">{{ _('Firefox for Android') }}</a></li>
              <li><a class="color-link" href="{{ url('products') }}">{{ _('Browse All Articles') }}</a></li>
            </ul>
          </section>
        </div>
      </div>
    </div>
  </div>
</li>
{% if user.is_authenticated %}
<li class="mzp-c-menu-category mzp-has-drop-down mzp-js-expandable">
  <a class="mzp-c-menu-title sumo-nav--link" href="#" aria-haspopup="true" aria-controls="mzp-c-menu-panel-tools"
    data-event-category="navigation" data-event-action="main navigation"
    data-event-label="Contributor Tools">{{ _('Contributor Tools') }}</a>
  <div class="mzp-c-menu-panel mzp-has-card" id="mzp-c-menu-panel-tools">
    <div class="sumo-nav--dropdown-container">
      <div class="sumo-nav--dropdown-grid">
        <button class="mzp-c-menu-button-close" type="button"
          aria-controls="mzp-c-menu-panel-example">{{ _('Close Firefox menu') }}</button>
        <div class="sumo-nav--dropdown-col">
          <section class="mzp-c-menu-item mzp-has-icon sumo-nav--dropdown-item">
            <a class="mzp-c-menu-item-link" href="{{ url('forums.forums') }}">
              <svg class="mzp-c-menu-item-icon" width="24" height="24" xmlns="http://www.w3.org/2000/svg"
                viewBox="0 0 24 24">
                <g stroke="#000" stroke-width="2" fill="none" fill-rule="evenodd" stroke-linecap="round"
                  stroke-linejoin="round">
                  <path
                    d="M17 17l-1.051 3.154a1 1 0 01-1.898 0L13 17H5a2 2 0 01-2-2V5a2 2 0 012-2h14a2 2 0 012 2v10a2 2 0 01-2 2h-2zM7 8h10M7 12h10" />
                </g>
              </svg>
              <h4 class="mzp-c-menu-item-title">{{ _('Discussions') }}</h4>
              <p class="mzp-c-menu-item-desc">
                {{ _('Meet the community: read announcements, follow discussions and ask questions.') }}
              </p>
            </a>
            <ul class="mzp-c-menu-item-list sumo-nav--sublist">
              {{ _discussion_nav_links(user, default_language, active) }}
            </ul>
          </section>
        </div>
        <div class="sumo-nav--dropdown-col">
          <section class="mzp-c-menu-item mzp-has-icon sumo-nav--dropdown-item">
            <a class="mzp-c-menu-item-link" href="{{ url('products.product', slug='contributor') }}">
              <svg class="mzp-c-menu-item-icon" width="24" height="24" xmlns="http://www.w3.org/2000/svg"
                viewBox="0 0 24 24">
                <path
                  d="M10.5 9.5L3 17c-1 1.667-1 3 0 4s2.333.833 4-.5l7.5-7.5c2.333 1.054 4.333.734 6-.96 1.667-1.693 1.833-3.707.5-6.04l-3 3-2.5-.5L15 6l3-3c-2.333-1.333-4.333-1.167-6 .5-1.667 1.667-2.167 3.667-1.5 6z"
                  stroke="#000" stroke-width="2" fill="none" fill-rule="evenodd" stroke-linecap="round"
                  stroke-linejoin="round" />
              </svg>
              <h4 class="mzp-c-menu-item-title">{{ _('Tools') }}</h4>
              <p class="mzp-c-menu-item-desc">
                {{ _('Explore resources to help you with your contributions.') }}
              </p>
            </a>
            <ul class="mzp-c-menu-item-list sumo-nav--sublist">
              {{ _tools_nav_links(user, default_language, active) }}
            </ul>
          </section>
        </div>
      </div>
    </div>
  </div>
</li>
{% endif %}

<li class="mzp-c-menu-category">
  <a class="mzp-c-menu-title sumo-nav--link" href="{{ url('landings.get_involved') }}">{{ _('Volunteer') }}</a>
</li>
{% endmacro %}


{% macro profile_nav(user, hide_aaq_link=False) %}
{% if not hide_header_search %}
<li class="mzp-c-menu-category sumo-nav--item-right">
  {{ search_box(settings, id='support-search', params=search_params) }}

  {% if show_header_fx_download() %}
  {# show-fx-download.js will remove the 'hidden' class below if the visitor is *NOT* using Firefox #}
  <a href="https://www.mozilla.org/firefox/new/?utm_source=support.mozilla.org&amp;utm_medium=referral&amp;utm_campaign=non-fx-button&amp;utm_content=header-download-button"
    class="firefox-download-button hidden sumo-button primary-button button-lg" data-event-category="Download Button"
    data-event-action="Firefox for Desktop">{{ _('Download Firefox') }}</a>
  {% endif %}
</li>
{% endif %}

<li
  class="mzp-c-menu-category {% if user.is_authenticated %}mzp-has-drop-down mzp-js-expandable{% else %}logged-out-button-row{% endif %} {% if hide_locale_switcher %}sumo-nav--item-right{% endif %}">
  {% if user.is_authenticated %}
  <a class="mzp-c-menu-title sumo-nav--link has-avatar hide-on-mobile" href="{{ url('users.auth') }}">
    <span class="sumo-nav--username">{{ display_name(user) }}</span>
    <img class="avatar" src="{{ profile_avatar(user) }}" alt="Avatar for Username">
  </a>
  <div class="mzp-c-menu-panel mzp-has-card" id="mzp-c-menu-panel-profile">
    <div class="sumo-nav--dropdown-container">
      <div class="sumo-nav--dropdown-grid">
        <button class="mzp-c-menu-button-close" type="button"
          aria-controls="mzp-c-menu-panel-profile">{{ _('Close Firefox menu') }}</button>
        <div class="sumo-nav--dropdown-thirds">
          <section class="mzp-c-menu-item mzp-has-icon sumo-nav--dropdown-item">
            <a class="mzp-c-menu-item-link" href="{{ profile_url(user) }}">
              <svg class="mzp-c-menu-item-icon" xmlns="http://www.w3.org/2000/svg" viewBox="0 0 24 24">
                <g transform="translate(5 3)" stroke="#000" stroke-width="2" fill="none" fill-rule="evenodd">
                  <path d="M0 18c1-4 3.333-6 7-6s6 2 7 6" stroke-linecap="round" />
                  <circle cx="7" cy="4" r="4" />
                </g>
              </svg>
              <h4 class="mzp-c-menu-item-title">{{ _('View Profile') }}</h4>
              <p class="mzp-c-menu-item-desc">
                {{ _('Manage your information and see your contributions.') }}
              </p>
            </a>
            <ul class="mzp-c-menu-item-list sumo-nav--sublist">
              <li><a href="{{ url('users.edit_my_profile') }}">{{ _('Edit Profile') }}</a></li>
              <li><a href="{{ url('users.questions', user.username) }}">{{ _('My Questions') }}</a></li>
            </ul>
          </section>
        </div>
        <div class="sumo-nav--dropdown-thirds">
          <section class="mzp-c-menu-item mzp-has-icon sumo-nav--dropdown-item">
            <a class="mzp-c-menu-item-link" href="{{ url('users.edit_settings') }}">
              <svg class="mzp-c-menu-item-icon" xmlns="http://www.w3.org/2000/svg" viewBox="0 0 24 24">
                <g transform="translate(1 1)" stroke="#000" stroke-width="2" fill="none" fill-rule="evenodd"
                  stroke-linecap="round" stroke-linejoin="round">
                  <circle cx="11" cy="11" r="3" />
                  <path
                    d="M18.4 14a1.65 1.65 0 00.33 1.82l.06.06a2 2 0 11-2.83 2.83l-.06-.06a1.65 1.65 0 00-1.82-.33 1.65 1.65 0 00-1 1.51V20a2 2 0 11-4 0v-.09A1.65 1.65 0 008 18.4a1.65 1.65 0 00-1.82.33l-.06.06a2 2 0 11-2.83-2.83l.06-.06a1.65 1.65 0 00.33-1.82 1.65 1.65 0 00-1.51-1H2a2 2 0 110-4h.09A1.65 1.65 0 003.6 8a1.65 1.65 0 00-.33-1.82l-.06-.06a2 2 0 112.83-2.83l.06.06a1.65 1.65 0 001.82.33H8a1.65 1.65 0 001-1.51V2a2 2 0 114 0v.09a1.65 1.65 0 001 1.51 1.65 1.65 0 001.82-.33l.06-.06a2 2 0 112.83 2.83l-.06.06a1.65 1.65 0 00-.33 1.82V8c.26.604.852.997 1.51 1H20a2 2 0 110 4h-.09a1.65 1.65 0 00-1.51 1z" />
                </g>
              </svg>
              <h4 class="mzp-c-menu-item-title">{{ _('Settings') }}</h4>
              <p class="mzp-c-menu-item-desc">
                {{ _('Manage your privacy and notification preferences.') }}
              </p>
            </a>
          </section>
        </div>
        <div class="sumo-nav--dropdown-thirds">
          <section class="mzp-c-menu-item mzp-has-icon sumo-nav--dropdown-item">
            <a class="mzp-c-menu-item-link" href="{{ url('messages.inbox') }}">
              <svg class="mzp-c-menu-item-icon" xmlns="http://www.w3.org/2000/svg" viewBox="0 0 24 24">
                <g stroke="#000" stroke-width="2" fill="none" fill-rule="evenodd" stroke-linecap="round"
                  stroke-linejoin="round">
                  <path d="M4 4h16c1.1 0 2 .9 2 2v12c0 1.1-.9 2-2 2H4c-1.1 0-2-.9-2-2V6c0-1.1.9-2 2-2z" />
                  <path d="M22 6l-10 7L2 6" />
                </g>
              </svg>
              <h4 class="mzp-c-menu-item-title">{{ _('Inbox') }}</h4>
              <p class="mzp-c-menu-item-desc">
                {{ _('Exchange messages with other contributors.') }}
              </p>
            </a>
          </section>
          <div class="sumo-button-wrap align-end">
            <form id="sign-out" action="{{ url('users.logout') }}" method="post">
              {% csrf_token %}
            </form>
            <a class="sumo-button secondary-button button-lg" data-type="submit" data-form="sign-out" href="#sign-out"
              data-event-label="Sign Out">
              {{ _('Sign Out') }}
            </a>
          </div>
        </div>
      </div>
    </div>
  </div>
  {% elif not request.path == url('users.auth') %}
  <a href="{{ url('users.auth') }}" class="sumo-button secondary-button button-lg" data-event-category="navigation"
    data-event-action="main navigation" data-event-label="Sign In">{{ _('Sign In/Up') }}</a>
  {% endif %}
</li>
{% endmacro %}

{% macro content_editor(field) %}
<div class="field has-large-textarea editor{% if field.errors %} invalid{% endif %}"
  data-media-search-url="{{ url('gallery.async') }}" data-media-gallery-url="{{ url('gallery.home') }}">
  <div class="editor-tools"></div>
  <div>{{ field|safe }}</div>
  {{ field.errors }}
</div>
<div class="field" style="display: none;">
  <select id="_languages-select-box">
    {% for lang in settings.LANGUAGE_CHOICES %}
    <option value="{{ lang[0] }}" {% if lang[0] == request.LANGUAGE_CODE %}selected="selected" {% endif %}>{{ lang[1] }}
      ({{ lang[0] }})</option>
    {% endfor %}
  </select>
</div>
{% endmacro %}



{% macro list_view_item(url, label, class=None, icon_url=None) %}
<li>
  <a href="{{ url }}" {% if class %} class="{{ class }}" {% endif %}>
    {% if icon_url %}
    <img class="icon" src="{{ icon_url }}" />
    {% endif %}
    {{ label }}
  </a>
</li>
{% endmacro %}

{% macro for_contributors_sidebar(user, default_language, li_only=False, active=None) -%}
{% if user.is_authenticated %}
<nav class="sidebar-nav" id="for-contributors-sidebar">
  <span class="details-heading"></span>
  {% if not li_only %}
  <ul class="sidebar-nav--list">
    {% endif %}
    <li class="sidebar-subheading sidebar-nav--heading-item">{{ _('For Contributors') }}</li>
    {{ _discussion_nav_links(user, default_language, active) }}
    {{ _tools_nav_links(user, default_language, active) }}

    {% if not li_only %}
  </ul>
  {% endif %}
</nav>
{% endif %}
{%- endmacro %}

{% macro _discussion_nav_links(user, default_language, active=None) -%}
<li><a href="{{ url('forums.threads', 'contributors') }}" data-event-category="navigation"
    data-event-action="main navigation" data-event-label="Community Discussions">{{ _('Community Discussions') }}</a>
</li>
<li><a href="{{ url('questions.home') }}" data-event-category="navigation" data-event-action="main navigation"
    data-event-label="Support Forum Home">{{ _('Support Forums') }}</a></li>
<li><a href="{{ url('forums.threads', 'l10n-forum') }}" data-event-category="navigation"
    data-event-action="main navigation" data-event-label="L10N Discussions">{{ _('L10N Discussions') }}</a></li>
<li><a href="{{ url('forums.threads', 'social-media') }}">{{ _('Social Support Forum') }}</a></li>
<li><a href="{{ url('wiki.locale_discussions') }}" data-event-category="navigation" data-event-action="main navigation"
    data-event-label="Article Discussions">{{ _('Article Discussions') }}</a></li>
<li><a href="{{ url('forums.threads', 'buddies') }}">{{ _('New Contributors') }}</a></li>
{% endmacro %}

{% macro _tools_nav_links(user, default_language, active=None) -%}
<li><a href="{{ url('products.product', slug='contributor') }}" data-event-category="navigation"
    data-event-action="main navigation" data-event-label="Guides">{{ _('Guides') }}</a></li>
<li><a href="{{ url('community.home') }}" data-event-category="navigation" data-event-action="main navigation"
    data-event-label="Community Hub">{{ _('Community Hub') }}</a></li>
<li><a href="{{ url('wiki.category', 60) }}" data-event-category="navigation" data-event-action="main navigation"
    data-event-label="Templates">{{ _('Templates') }}</a></li>
<li><a href="{{ url('dashboards.localization') }}" data-event-category="navigation" data-event-action="main navigation"
    data-event-label="Dashboards">{{ _('Dashboards') }}</a></li>
<li><a href="{{ url('wiki.revisions') }}" data-event-category="navigation" data-event-action="main navigation"
    data-event-label="Recent Revisions">{{ _('Recent Revisions') }}</a></li>
<li><a href="{{ url('gallery.home') }}" data-event-category="navigation" data-event-action="main navigation"
    data-event-label="Media Gallery">{{ _('Media Gallery') }}</a></li>
{% if user.has_perm('flagit.can_moderate') %}
<li><a href="{{ url('flagit.queue') }}" data-event-category="navigation" data-event-action="main navigation"
    data-event-label="Moderate Forum Content">{{ _('Moderate Forum Content') }}</a></li>
{% endif %}
<!-- <li><a href="#">Tag Admin</a></li> -->
{% endmacro %}

{# This is designed to be used like this:
  {% call announcement_bar('foo', 'info') %}
    This is the contents of the bar.
  {% endcall %}
#}
{% macro announcement_bar(id, level, close_memory="", close_type="") -%}
<div id="announce-{{ id }}" class="mzp-c-notification-bar mzp-t-{{ level }}">
  <button class="mzp-c-notification-bar-button close-button" data-close-id="announce-{{ id }}" type="button"
    {% if close_memory %}data-close-memory="{{ close_memory }}" {% endif %}
    {% if close_type %}data-close-type="{{ close_type }}" {% endif %}>
  </button>
  <p>{{ caller() }}</p>
</div>
{% endmacro %}

{% macro favicon() %}
<link rel="apple-touch-icon" sizes="180x180" href="{{ webpack_static('sumo/img/apple-touch-icon.png') }}">
<link rel="icon" type="image/png" sizes="32x32" href="{{ webpack_static('sumo/img/favicon-32x32.png') }}">
<link rel="icon" type="image/png" sizes="16x16" href="{{ webpack_static('sumo/img/favicon-16x16.png') }}">
<link rel="manifest" href="/manifest.json">
<link rel="shortcut icon" href="{{ webpack_static('sumo/img/favicon.ico') }}">
<meta name="theme-color" content="#ffffff">
{% endmacro %}

{% macro download_firefox() %}
{# show-fx-download.js will remove the 'hidden' class below if the visitor is *NOT* using Firefox #}
<div class="firefox-download-button hidden">
  <div class="download-buttons">
    <div class="download-firefox">
      <a href="https://www.mozilla.org/firefox/new/?utm_source=support.mozilla.org&amp;utm_medium=referral&amp;utm_campaign=non-fx-button&amp;utm_content=body-download-button"
        class="download-button sumo-button primary-button button-lg" data-event-category="Download Button"
        data-event-action="Panel Opening" data-event-label="{{ latest_version }}">
        {{ _('Download Firefox') }}
      </a>
      <ul class="download-info text-body-xs">
        <li><a href="https://www.mozilla.org/firefox/all/">{{ _('Systems and Languages') }}</a></li>
        <li><a href="https://www.mozilla.org/firefox/notes">{{ _("What's New") }}</a></li>
        <li><a href="https://www.mozilla.org/legal/privacy/firefox">{{ _('Privacy') }}</a></li>
      </ul>
    </div>
    {#
      afaict, this button is never shown. products.js is looking for a
      data-latest-version attribute on the .download-button element above,
      but it's not present. this should be fixed?
    #}
    <div class="refresh-firefox">
      <p class="help-text">{{ _('Give Firefox a tune up') }}</p>
      <a data-mozilla-ui-reset="reset" class="download-button sumo-button primary-button button-lg">
        {{ _('Refresh Firefox') }}
      </a>
      <ul class="download-info text-body-xs">
        <li><a class="reset-link" href="{{ url('wiki.document', 'refresh-firefox-reset-add-ons-and-settings') }}">
            {{ _('How does it work?') }}
          </a></li>
        <li>
          <a href="https://www.mozilla.org/firefox/new/#download-fx" data-event-category="Download Button"
            data-event-action="Panel Opening" data-event-label="{{ latest_version }}">
            {{ _('Download a fresh copy') }}
          </a>
        </li>
      </ul>
    </div>
  </div>
</div>
{% endmacro %}

{% macro field(field=None, extra_classes=None) %}
<div class="field{% if extra_classes %} {{ extra_classes }}{% endif %}{% if field.errors %} has-error{% endif %}">

  <label for="{{ field.id_for_label }}">{{ field.label }}
    {% if field.field.required %}
    <span class="required">
      *
    </span>
    {% endif %}
  </label>

  {{ field }} {# Entire input field is generated by Django #}

  {% if field.errors %}
  {% for error in field.errors %}
  <span class="form-error is-visible">{{ error|safe }}</span>
  {% endfor %}
  {% endif %}

  {% if field.help_text %}
  <p class="help-text">{{ field.help_text|safe }}</p>
  {% endif %}
</div>
{% endmacro %}

{% macro checkbox(field=None, extra_classes=None) %}
<div
  class="field checkbox{% if extra_classes %} {{ extra_classes }}{% endif %}{% if field.errors %} has-error{% endif %}">
  {{ field }} {# Entire input field is generated by Django #}
  <label for="{{ field.id_for_label }}">{{ field.label }}</label>

  {% if field.errors %}
  {% for error in field.errors %}
  <span class="form-error is-visible">{{ error|safe }}</span>
  {% endfor %}
  {% endif %}

  {% if field.help_text %}
  <p class="help-text">{{ field.help_text|safe }}</p>
  {% endif %}
</div>
{% endmacro %}

{% macro featured_articles(articles, new_tab=False) %}
<div class="sumo-card-grid is-four-wide" style="--cg-count: 4;">
  <div class="scroll-wrap">
    {% for doc in articles %}
    <div class="card card--article zoom-on-hover">
      <img class="card--icon-sm" src="{{ webpack_static('protocol/img/icons/reader-mode.svg') }}" alt="{{ doc.title }}" />
      <div class="card--details">
        <h3 class="card--title">
          <a class="expand-this-link" href="{{ url('wiki.document', doc.slug)  }}" {% if new_tab %} target="_blank"
            {% endif %} data-event-category="link click" data-event-action="product"
            data-event-label="#{{ doc.title }}">{{ doc.title }}</a>
        </h3>
        <p class="card--desc">
          {{ doc.current_revision.summary }}
        </p>
      </div>
    </div>
    {% endfor %}
  </div>
</div>
{% endmacro %}<|MERGE_RESOLUTION|>--- conflicted
+++ resolved
@@ -14,17 +14,6 @@
 </form>
 {% endmacro %}
 
-<<<<<<< HEAD
-{% macro sumo_cta_banner(text, modifier_class, id="id_ff_alert") %}
-<div class="sumo-ff-alert {{ modifier_class }}" {% if id %}id="{{ id }}" {% endif %}>
-  <div class="sumo-ff-alert--content">
-    <img class="sumo-ff-alert--icon" src="{{ webpack_static('sumo/img/FF_Master__icon.svg') }}" />
-    <p class="sumo-ff-alert--heading">{{ text }}</p>
-    <a href="https://accounts.firefox.com" class="sumo-button primary-button button-lg">Start Now</a>
-    <button class="sumo-close-button" data-close-button="#{{ id }}">
-      <img src="{{ webpack_static('protocol/img/icons/close-white.svg') }}" />
-    </button>
-=======
 {% macro sumo_banner(id, text, modifier_class=None, image=None, button_text=None, button_link=None) %}
   <div class="sumo-banner {{ modifer_class or '' }}" id="{{ id }}" data-close-initial="hidden">
     <div class="content">
@@ -40,10 +29,9 @@
         </a>
       {% endif %}
       <button class="sumo-close-button close-button" data-close-id="{{ id }}" data-close-memory="session">
-        <img src="{{ static('protocol/img/icons/close-white.svg') }}" />
+        <img src="{{ webpack_static('protocol/img/icons/close-white.svg') }}" />
       </button>
     </div>
->>>>>>> e1546857
   </div>
 {% endmacro %}
 
@@ -56,14 +44,8 @@
     </p>
     <a href="https://support.mozilla.org/kb/avoid-and-report-mozilla-tech-support-scams"
       class="sumo-button primary-button button-lg">Learn More</a>
-<<<<<<< HEAD
-    <button class="sumo-close-button close-button" data-close-id="id_scam_alert" data-close-memory="session"
-      data-close-initial="hidden">
+    <button class="sumo-close-button close-button" data-close-id="id_scam_alert" data-close-memory="session">
       <img src="{{ webpack_static('protocol/img/icons/close.svg') }}" />
-=======
-    <button class="sumo-close-button close-button" data-close-id="id_scam_alert" data-close-memory="session">
-      <img src="{{ static('protocol/img/icons/close.svg') }}" />
->>>>>>> e1546857
     </button>
   </div>
 </div>
